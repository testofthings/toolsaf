--- conflicted
+++ resolved
@@ -5,11 +5,8 @@
 This document will eventually describe how to contribute to Toolsaf.
 In the meantime, please engage the existing project contributors if you want to contribute!
 
-<<<<<<< HEAD
-=======
 Before you start, please take a look at the [architecture documentation](architecture/README.md).
 
->>>>>>> f1dc421d
 ## Unit Test
 To run the unit tests, install _pytest_:
 ```shell
