"""Model builder backend"""

import argparse
import ipaddress
import logging
import pathlib
import sys
import inspect
from typing import Any, Callable, Dict, List, Optional, Self, Tuple, Union, cast

from tdsaf.common.address import (AddressAtNetwork, Addresses, AnyAddress, DNSName, EndpointAddress, EntityTag,
                                  HWAddress, HWAddresses, IPAddress, IPAddresses, Network, Protocol)
from tdsaf.common.basics import ConnectionType, ExternalActivity, HostType, Status
from tdsaf.adapters.batch_import import BatchImporter, LabelFilter
from tdsaf.core.components import CookieData, Cookies, DataReference, StoredData, OperatingSystem, Software
from tdsaf.common.release_info import ReleaseInfo
from tdsaf.common.property import PropertyVerdictValue
from tdsaf.main import (ARP, DHCP, DNS, EAPOL, ICMP, NTP, SSH, HTTP, TCP, UDP, IP, TLS, MQTT,
                        BLEAdvertisement, ConnectionBuilder,
                        CookieBuilder, HostBuilder, NetworkBuilder, NodeBuilder, NodeVisualBuilder,
                        ConfigurationException, OSBuilder, ProtocolConfigurer, ProtocolType,
                        SensitiveDataBuilder, ServiceBuilder, ServiceGroupBuilder, ServiceOrGroup,
                        SoftwareBuilder, SystemBuilder, VisualizerBuilder)
from tdsaf.core.main_tools import EvidenceLoader, NodeManipulator
from tdsaf.core.model import Addressable, Connection, Host, IoTSystem, SensitiveData, Service
from tdsaf.common.property import Properties, PropertyKey
from tdsaf.core.registry import Registry
from tdsaf.core.inspector import Inspector
from tdsaf.core.result import Report
from tdsaf.core.components import SoftwareComponent
from tdsaf.core.services import DHCPService, DNSService
from tdsaf.core.sql_database import SQLDatabase
from tdsaf.core.online_resources import OnlineResource
from tdsaf.common.verdict import Verdict
from tdsaf.common.android import MobilePermissions
from tdsaf.adapters.spdx_reader import SPDXJson
from tdsaf.visualizer import Visualizer
from tdsaf.diagram_visualizer import DiagramVisualizer


class SystemBackend(SystemBuilder):
    """System model builder"""

    def __init__(self, name: str="Unnamed system") -> None:
        self.system = IoTSystem(name)
        self.hosts_by_name: Dict[str, 'HostBackend'] = {}
        self.entity_by_address: Dict[AddressAtNetwork, 'NodeBackend'] = {}
        self.attachments: List[pathlib.Path] = []
        self.visualizer = Visualizer()
        self.diagram = DiagramVisualizer(self)
        self.loaders: List[EvidenceLoader] = []
        self.protocols: Dict[Any, 'ProtocolBackend'] = {}

    def network(self, subnet: str="", ip_mask: Optional[str] = None) -> 'NetworkBuilder':
        if subnet:
            nb = NetworkBackend(self, subnet)
        else:
            nb = NetworkBackend(self)
        if ip_mask:
            nb.mask(ip_mask)
        return nb

    def device(self, name: str="") -> 'HostBackend':
        name = name or self._free_host_name("Device")
        b = self.get_host_(name, "Internet Of Things device")
        b.entity.host_type = HostType.DEVICE
        # E.g. ICMP ping is fine, but no reply unless in the model
        b.entity.external_activity = ExternalActivity.PASSIVE
        return b

    def backend(self, name: str="") -> 'HostBackend':
        name = name or self._free_host_name("Backend")
        b = self.get_host_(name, "Backend service over Internet")
        b.entity.host_type = HostType.REMOTE
        b.entity.external_activity = ExternalActivity.OPEN
        return b

    def mobile(self, name: str="") -> 'HostBackend':
        name = name or self._free_host_name("Mobile")
        b = self.get_host_(name, "Mobile application")
        b.entity.host_type = HostType.MOBILE
        # who know what apps etc.
        b.entity.external_activity = ExternalActivity.UNLIMITED
        return b

    def browser(self, name: str="") -> 'HostBackend':
        name = name or self._free_host_name("Browser")
        b = self.get_host_(name, "Browser")
        b.entity.host_type = HostType.BROWSER
        return b

    def any(self, name: str="", node_type: Optional[HostType] = None) -> 'HostBackend':
        name = name or self._free_host_name("Host")
        b = self.get_host_(name, "Any host")
        b.entity.any_host = True
        b.entity.host_type = HostType.ADMINISTRATIVE if node_type is None else node_type
        # might serve other network nodes
        b.entity.external_activity = ExternalActivity.UNLIMITED
        return b

    def infra(self, name: str="") -> 'HostBackend':
        name = name or self._free_host_name("Infra")
        b = self.get_host_(name, "Part of the testing infrastructure")
        b.entity.host_type = HostType.ADMINISTRATIVE
        b.entity.external_activity = ExternalActivity.UNLIMITED
        b.entity.match_priority = 5
        return b

    def multicast(self, address: str, protocol: 'ProtocolConfigurer') -> 'ServiceBackend':
        conf = self.get_protocol_backend(protocol)
        return conf.as_multicast_(address, self)

    def broadcast(self, protocol: 'ProtocolConfigurer') -> 'ServiceBackend':
        conf = self.get_protocol_backend(protocol)
        add = f"{IPAddresses.BROADCAST}" if conf.transport == Protocol.UDP \
            else f"{HWAddresses.BROADCAST}"
        return self.multicast(add, protocol)

    def data(self, names: List[str], personal: bool=False, password: bool=False) -> 'SensitiveDataBackend':
        d = [SensitiveData(n, personal=personal, password=password)
             for n in names]
        return SensitiveDataBackend(self, d)

    def online_resource(self, name: str, url: str, keywords: List[str]) -> Self:
        if len(keywords) == 0:
            raise ConfigurationException("You must provide at least 1 keyword")
        self.system.online_resources.append(
            OnlineResource(name, url, keywords)
        )
        return self

    def attach_file(self, file_path: str, relative_to: Optional[str] = None) -> Self:
        if relative_to:
            rel_to = pathlib.Path(relative_to)
            if not rel_to.is_dir():
                rel_to = rel_to.parent
            p = rel_to / file_path
        else:
            p = pathlib.Path(file_path)
        assert p.exists(), f"File not found: {p}"
        self.attachments.append(p.absolute())
        return self

    def visualize(self) -> 'VisualizerBackend':
        return VisualizerBackend(self.visualizer)

    def diagram_visualizer(self) -> 'DiagramVisualizer':
        return self.diagram

    def load(self) -> 'EvidenceLoader':
        el = EvidenceLoader(self)
        self.loaders.append(el)
        return el

<<<<<<< HEAD
    def claims(self, base_label: str="explain") -> 'ClaimSetBackend':
        self.claim_set.base_label = base_label
        return self.claim_set

=======
>>>>>>> 0e3388bf
    # Backend methods

    def get_host_(self, name: str, description: str) -> 'HostBackend':
        """Get or create a host"""
        hb = self.hosts_by_name.get(name)
        if hb is None:
            h = Host(self.system, name, tag=EntityTag.new(name))  # tag is not renamed, name can be
            h.description = description
            h.match_priority = 10
            hb = HostBackend(h, self)
        return hb

    def get_protocol_backend(self,
                             protocol: 'ProtocolConfigurer' | ProtocolType) -> 'ProtocolBackend':
        """Get protocol backend, create if required"""
        be = self.protocols.get(protocol)
        if be is None:
            if isinstance(protocol, ProtocolConfigurer):
                p = protocol
            else:
                # NOTE: All constructors are assumed to with parameterless
                p = protocol()  # type: ignore [call-arg]
            assert isinstance(
                p, ProtocolConfigurer), f"Not protocol type: {p.__class__.__name__}"
            be = self.protocols[p] = ProtocolBackend.new(p)
        return be

    def _free_host_name(self, name_base: str) -> str:
        n = self.system.free_child_name(name_base)
        if n != name_base:
            # dirty hack, check all names match keys
            self.hosts_by_name = {
                h.entity.name: h for h in self.hosts_by_name.values()}
        return n

    def finish_(self) -> None:
        """Finish the model"""
        # each real host must have software
        for h in self.system.get_hosts():
            if not h.any_host and h.host_type != HostType.BROWSER:
                Software.ensure_default_software(h)

        # We want to have a authenticator related to each authenticated service
        # NOTE: Not ready to go into this level now...
        # auth_map = DataUsage.map_authenticators(self.system, {})
        # for hb in self.hosts_by_name.values():
        #     for sb in hb.service_builders.values():
        #         s = sb.entity
        #         if s not in auth_map and s.authentication:
        #             auth = PieceOfData(f"Auth-{s.name}")  # default authenticator
        #             auth.authenticator_for.append(s)
        #             hb.use_data(DataPieceBuilder(self, [auth]))
        #             # property to link from service to authentication
        #             exp = f"Authentication by {auth.name} (implicit)"
        #             prop_v = Properties.AUTHENTICATION_DATA.value(explanation=exp)
        #             prop_v[0].set(s.properties, prop_v[1])


class NodeBackend(NodeBuilder, NodeManipulator):
    """Node building backend"""

    def __init__(self, entity: Addressable, system: SystemBackend) -> None:
        super().__init__(system)
        self.system: SystemBackend = system
        self.entity = entity
        self.parent: Optional[NodeBackend] = None
        self.sw: Dict[str, SoftwareBackend] = {}
        system.system.originals.add(entity)

    def name(self, name: str) -> Self:
        self.entity.name = name
        if DNSName.looks_like(name):
            self.dns(name)
        return self

    def dns(self, name: str) -> Self:
        dn = DNSName(name)
        networks = self.entity.get_networks_for(dn)
        assert len(networks) == 1, "DNS name must be in one network"
        self.entity.addresses.add(dn)
        key = AddressAtNetwork(dn, networks[0])
        if key in self.system.entity_by_address:
            raise ConfigurationException(f"Using name many times: {dn}")
        self.system.entity_by_address[key] = self
        return self

    def describe(self, text: str) -> Self:
        """Describe the system by a few sentences."""
        self.entity.description = text
        return self

    def external_activity(self, value: ExternalActivity) -> Self:
        self.entity.set_external_activity(value)
        return self

    def in_networks(self, *network: NetworkBuilder) -> Self:
        if any(a.get_ip_address() for a in self.entity.addresses):
            raise ConfigurationException(f"Cannot set network after IP addresses for {self.entity.name}")
        self.entity.networks = [n.network for n in network]
        return self

    def software(self, name: Optional[str] = None) -> 'SoftwareBackend':
        if name is None:
            name = Software.default_name(self.entity)
        sb = self.sw.get(name)
        if sb is None:
            sb = SoftwareBackend(self, name)
            self.sw[name] = sb
        return sb

    def visual(self) -> 'NodeVisualBackend':
        p = self
        while p.parent:
            p = p.parent
        return NodeVisualBackend(p)

    def __rshift__(self, target: ServiceOrGroup) -> 'ConnectionBackend':
        if isinstance(target, ServiceGroupBackend):
            c: ConnectionBackend
            for t in target.services:
                c = t.connection_(self)
            return c
        assert isinstance(target, ServiceBackend)
        return target.connection_(self)

    # Backend methods

    def get_node(self) -> Addressable:
        return self.entity

    def new_address_(self, address: AnyAddress) -> AnyAddress:
        """Add new address to the entity"""
        networks = self.entity.get_networks_for(address)
        if not networks:
            raise ConfigurationException(f"Address {address} not in any network range of {self.entity.name}")
        self.entity.addresses.add(address)
        for nw in networks:
            key = AddressAtNetwork(address, nw)
            old = self.system.entity_by_address.get(key)
            if old:
                raise ConfigurationException(
                    f"Duplicate address {address}, reserved by: {old.entity.name}")
            self.system.entity_by_address[key] = self
        return address

    def new_service_(self, name: str, port: int=-1) -> Service:
        """Create new service here"""
        return Service(Service.make_name(name, port), self.entity)

    def get_software(self) -> Software:
        """Get the software entity"""
        return self.software().sw

    def __repr__(self) -> str:
        return self.entity.__repr__()


class ServiceBackend(NodeBackend, ServiceBuilder):
    """Service builder backend"""

    def __init__(self, host: 'HostBackend', service: Service) -> None:
        NodeBackend.__init__(self, service, host.system)
        ServiceBuilder.__init__(self, host.system)
        self.entity: Service = service
        self.entity.match_priority = 10
        self.entity.external_activity = host.entity.external_activity
        self.parent: HostBackend = host
        self.source_fixer: Optional[Callable[[
            'HostBackend'], 'ServiceBackend']] = None

    def type(self, value: ConnectionType) -> 'ServiceBackend':
        self.entity.con_type = value
        return self

    def authenticated(self, flag: bool) -> Self:
        self.entity.authentication = flag
        return self

    def __truediv__(self, protocol: ProtocolType) -> 'ServiceGroupBackend':
        s = self.parent / protocol
        return ServiceGroupBackend([self, s])

    # Backend methods

    def connection_(self, source: 'NodeBackend') -> 'ConnectionBackend':
        """Create connection from source to this service"""
        s = source
        if self.source_fixer:
            assert isinstance(s, HostBackend)
            s = self.source_fixer(s)
        for c in s.entity.get_parent_host().connections:
            if c.source == s.entity and c.target == self.entity:
                # referring existing connection
                return ConnectionBackend(c, (s, self))
        c = Connection(s.entity, self.entity)
        c.status = Status.EXPECTED
        c.con_type = self.entity.con_type
        for e in [s.entity, self.entity]:
            e.status = Status.EXPECTED
        s.entity.get_parent_host().connections.append(c)
        self.entity.get_parent_host().connections.append(c)
        return ConnectionBackend(c, (s, self))


class ServiceGroupBackend(ServiceGroupBuilder):
    """Service group builder backend"""

    def __init__(self, services: List[ServiceBackend]) -> None:
        assert len(services) > 0, "Empty list of services"
        self.services = services

    def __truediv__(self, other: ServiceOrGroup | ProtocolType) -> 'ServiceGroupBackend':
        g = self.services.copy()
        if isinstance(other, ServiceGroupBackend):
            g.extend(other.services)
        elif isinstance(other, ServiceBackend):
            g.append(other)
        else:
            pro_type = cast(ProtocolType, other)
            system = self.services[0].system
            conf = system.get_protocol_backend(pro_type)
            g.append(conf.get_service_(self.services[0].parent))
        return ServiceGroupBackend(g)

    # Backend methods

    def __repr__(self) -> str:
        return " / ".join([f"{s.entity.name}" for s in self.services])


class HostBackend(NodeBackend, HostBuilder):
    """Host builder backend"""

    def __init__(self, entity: Host, system: SystemBackend) -> None:
        NodeBackend.__init__(self, entity, system)
        HostBuilder.__init__(self, system)
        self.entity: Host = entity
        system.system.children.append(entity)
        entity.status = Status.EXPECTED
        system.hosts_by_name[entity.name] = self
        if DNSName.looks_like(entity.name):
            self.name(entity.name)
        self.service_builders: Dict[Tuple[Protocol, int], ServiceBackend] = {}

    def hw(self, address: str) -> Self:
        self.new_address_(HWAddress.new(address))
        return self

    def ip(self, address: str) -> Self:
        self.new_address_(IPAddress.new(address))
        return self

    def serve(self, *protocols: ProtocolType) -> Self:
        for p in protocols:
            self / p  # pylint: disable=pointless-statement
        return self

    def os(self) -> OSBuilder:
        return OSBackend(self)

    def __lshift__(self, multicast: ServiceBuilder) -> 'ConnectionBackend':
        assert isinstance(multicast, ServiceBackend)
        mc = multicast.entity
        assert mc.is_multicast(), "Can only receive multicast"
        # no service created, just connection from this to the multicast node
        c = self >> multicast
        c.logical_only()
        return c

    def cookies(self) -> 'CookieBackend':
        return CookieBackend(self)

    def use_data(self, *data: SensitiveDataBuilder) -> Self:
        for db in data:
            db.used_by(hosts=[self])
        return self

    def __truediv__(self, protocol: ProtocolType) -> ServiceBackend:
        conf = self.system.get_protocol_backend(protocol)
        return conf.get_service_(self)

    def ignore_name_requests(self, *name: str) -> Self:
        self.entity.ignore_name_requests.update([DNSName(n) for n in name])
        return self

    def set_property(self, *key: str) -> Self:
        p = PropertyKey.create(key).persistent()
        self.entity.set_property(p.verdict())  # inconclusive
        return self

    def set_permissions(self, *permissions: MobilePermissions) -> Self:
        """Set permissions for a mobile application"""
        if self.get_node().host_type != HostType.MOBILE:
            raise NotImplementedError("set_permissions only supports mobile at the moment")
        sw = self.get_software()
        for permission in permissions:
            sw.permissions.add(permission.value)
        return self


class SensitiveDataBackend(SensitiveDataBuilder):
    """Sensitive data builder backend"""

    def __init__(self, parent: SystemBackend, data: List[SensitiveData]) -> None:
        super().__init__(parent)
        self.parent: SystemBackend = parent
        self.data = data
        # all sensitive data lives at least in system
        usage = StoredData.get_data(parent.system)
        for d in data:
            usage.sub_components.append(DataReference(parent.system, d))
        self.default_location = True

    def used_by(self, hosts: List[HostBuilder]) -> Self:
        if self.default_location:
            # default location is overriden
            self.default_location = False
            StoredData.get_data(self.parent.system).sub_components = []
        for h in hosts:
            assert isinstance(h, HostBackend)
            storage = StoredData.get_data(h.entity)
            for d in self.data:
                storage.sub_components.append(DataReference(h.entity, d))
        return self


class ConnectionBackend(ConnectionBuilder):
    """Connection builder backendq"""

    def __init__(self, connection: Connection, ends: Tuple[NodeBackend, ServiceBackend]) -> None:
        self.connection = connection
        self.ends = ends
        self.ends[0].system.system.originals.add(connection)

    def logical_only(self) -> Self:
        self.connection.con_type = ConnectionType.LOGICAL
        return self

    def __repr__(self) -> str:
        return self.connection.__repr__()


class NetworkBackend(NetworkBuilder):
    """Network or subnet backend"""
    def __init__(self, parent: SystemBackend, name: str="") -> None:
        super().__init__(Network(name) if name else parent.system.get_default_network())
        self.parent = parent
        self.name = name

    def mask(self, mask: str) -> Self:
        self.network.ip_network = ipaddress.ip_network(mask)
        return self

    def __repr__(self) -> str:
        return self.name


class SoftwareBackend(SoftwareBuilder):
    """Software builder backend"""

    def __init__(self, parent: NodeBackend, software_name: str) -> None:
        sw = Software.get_software(parent.entity, software_name)
        if sw is None:
            # all hosts have software
            sw = Software(parent.entity, software_name)
            parent.entity.add_component(sw)
        self.sw: Software = sw
        self.parent = parent

    def updates_from(self, source: Union[ConnectionBuilder, ServiceBuilder, HostBuilder]) -> Self:
        host = self.parent.entity

        cs = []
        if isinstance(source, HostBackend):
            end = source.entity
            for c in host.get_connections():
                if c.source.get_parent_host() == end or c.target.get_parent_host() == end:
                    cs.append(c)
        else:
            raise ConfigurationException(
                "Only support updates_by host implemented")
        if not cs:
            raise ConfigurationException(f"No connection between {self.parent} - {source}")
        if len(cs) != 1:
            raise ConfigurationException(
                f"Several possible connections between {self.parent} - {source}")
        self.sw.update_connections.extend(cs)
        return self

    def first_release(self, date: str) -> Self:
        """First release as YYYY-MM-DD"""
        self.sw.info.first_release = ReleaseInfo.parse_time(date)
        return self

    def supported_until(self, date: str) -> Self:
        """Support end time YYYY-MM-DD"""
        # EndOfSupport(ReleaseInfo.parse_time(date)) - not implemented
        return self

    def update_frequency(self, days: int) -> Self:
        """Target update frequency, days"""
        self.sw.info.interval_days = days
        return self

    def __sbom_from_list(self, components: List[str]) -> None:
        for c in components:
            self.sw.components[c] = SoftwareComponent(c, version="")
            key = PropertyKey("component", c)
            self.sw.properties[key] = PropertyVerdictValue(Verdict.INCON)

    def __sbom_from_file(self, statement_file_path: pathlib.Path, file_path: str) -> None:
        try:
            with (statement_file_path / file_path).resolve().open("rb") as f:
                for c in SPDXJson(f).read():
                    self.sw.components[c.name] = c
                    key = PropertyKey("component", c.name)
                    self.sw.properties[key] =\
                        PropertyVerdictValue(Verdict.INCON, explanation=f"version {c.version}")
        except FileNotFoundError as e:
            raise ConfigurationException(f"Could not find SBOM file {e.filename}") from e

    def sbom(self, components: Optional[List[str]]=None, file_path: str="") -> Self:
        """Add an SBOM from given list or SPDX JSON file.
           file_path is relative to statement"""
        if not components and not file_path:
            raise ConfigurationException("Provide either components list of file")
        if file_path and not file_path.endswith(".json"):
            raise ConfigurationException("Given SBOM file must be SPDX JSON")

        if components:
            self.__sbom_from_list(components)
        else:
            statement_file_path = pathlib.Path(inspect.stack()[1].filename).parent
            self.__sbom_from_file(statement_file_path, file_path)

        return self

    # Backend methods

    def get_software(self, _name: Optional[str] = None) -> Software:
        """Get the software entity"""
        return self.sw


class CookieBackend(CookieBuilder):
    """Cookie builder backend"""

    def __init__(self, builder: HostBackend) -> None:
        self.builder = builder
        self.component = Cookies.cookies_for(builder.entity)

    def set(self, cookies: Dict[str, Tuple[str, str, str]]) -> Self:
        for name, p in cookies.items():
            self.component.cookies[name] = CookieData(p[0], p[1], p[2])
        return self


class NodeVisualBackend(NodeVisualBuilder):
    """Node visual builder backend"""

    def __init__(self, entity: NodeBackend) -> None:
        self.entity = entity
        self.image_url: Optional[str] = None
        self.image_scale: int = 100

    def hide(self) -> Self:
        self.entity.entity.visual = False
        return self

    def image(self, url: str, scale: int=100) -> Self:
        self.image_url = url
        self.image_scale = scale
        return self


class VisualizerBackend(VisualizerBuilder):
    """Visual builder backend"""

    def __init__(self, visualizer: Visualizer) -> None:
        self.visualizer = visualizer

    def place(self, *places: str) -> Self:
        self.visualizer.placement = places
        return self

    def where(self, handles: Dict[str, Union[NodeBuilder, NodeVisualBuilder]]) -> Self:
        for h, b in handles.items():
            if isinstance(b, NodeVisualBackend):
                ent = b.entity.entity.get_parent_host()
                if b.image_url:
                    self.visualizer.images[ent] = b.image_url, b.image_scale
            else:
                assert isinstance(b, NodeBackend)
                ent = b.entity.get_parent_host()
            self.visualizer.handles[h] = ent
        return self


class ProtocolBackend:
    """Protocol configurer backend"""
    @classmethod
    def new(cls, configurer: ProtocolConfigurer) -> 'ProtocolBackend':
        """New backend for the configurer"""
        pt = configurer.__class__
        pt_cre = ProtocolConfigurers.Constructors.get(pt)
        if pt_cre is None:
            raise ValueError(f"No backend mapped for {pt}")
        be = pt_cre(configurer)
        be.networks = [n.network for n in configurer.networks]
        be.specific_address = configurer.address or Addresses.ANY
        assert isinstance(be, ProtocolBackend)
        return be

    def __init__(self, transport: Protocol, protocol: Protocol = Protocol.ANY, name: str="", port: int=-1) -> None:
        self.transport = transport
        self.protocol = protocol
        self.service_name = name
        self.port_to_name = True
        self.service_port = port
        self.host_type = HostType.GENERIC
        self.con_type = ConnectionType.UNKNOWN
        self.authentication = False
        self.networks: List[Network] = []
        self.specific_address: AnyAddress = Addresses.ANY
        self.external_activity: Optional[ExternalActivity] = None
        self.critical_parameter: List[SensitiveData] = []

    def as_multicast_(self, address: str, system: SystemBackend) -> 'ServiceBackend':
        """The protocol as multicast"""
        raise ConfigurationException(
            f"{self.service_name} cannot be broad/multicast")

    def get_service_(self, parent: HostBackend) -> ServiceBackend:
        """Create or get service builder"""
        key = self.transport, (self.service_port if self.port_to_name else -1)
        old = parent.service_builders.get(key)
        if old:
            return old
        b = self._create_service(parent)
        parent.service_builders[(self.transport, self.service_port)] = b
        b.entity.status = Status.EXPECTED
        assert b.entity.parent == parent.entity
        parent.entity.children.append(b.entity)
        if not b.entity.addresses:
            # E.g. DHCP service fills this oneself
            assert self.transport, "transport was None"
            ep_add = EndpointAddress(self.specific_address, self.transport, self.service_port)
            b.entity.addresses.add(ep_add)
        if self.critical_parameter:
            # critical protocol parameters
            parent.use_data(SensitiveDataBackend(
                parent.system, self.critical_parameter))
        return b

    def _create_service(self, parent: HostBackend) -> ServiceBackend:
        s = ServiceBackend(parent,
                           parent.new_service_(self.service_name, self.service_port if self.port_to_name else -1))
        s.entity.authentication = self.authentication
        s.entity.host_type = self.host_type
        s.entity.con_type = self.con_type
        if self.external_activity is not None:
            s.entity.external_activity = self.external_activity
        s.entity.protocol = self.protocol
        s.entity.networks = self.networks
        return s

    def __repr__(self) -> str:
        return f"{self.service_name}"


class ARPBackend(ProtocolBackend):
    """ARP protocol backend"""

    def __init__(self, _configurer: ARP, protocol: Protocol=Protocol.ARP, broadcast_endpoint: bool=False) -> None:
        super().__init__(Protocol.ARP, name="ARP")
        self.host_type = HostType.ADMINISTRATIVE
        self.con_type = ConnectionType.ADMINISTRATIVE
        self.broadcast_endpoint = broadcast_endpoint
        # ARP make requests and replies
        self.external_activity = ExternalActivity.UNLIMITED

    def get_service_(self, parent: HostBackend) -> ServiceBackend:
        if self.broadcast_endpoint:
            return super().get_service_(parent)
        host_s = super().get_service_(parent)
        # ARP can be broadcast, get or create the broadcast host and service
        bc_node = parent.system.get_host_(
            f"{HWAddresses.BROADCAST}", description="Broadcast")
        bc_s = bc_node.service_builders.get(
            (self.transport, self.service_port))
        # Three entities:
        # host_s: ARP service at host
        # bc_node: Broadcast logical node
        # bc_s: ARP service a the broadcast node
        if not bc_s:
            # create ARP service
            bc_node.new_address_(HWAddresses.BROADCAST)
            # anyone can make broadcasts (it does not reply)
            bc_node.entity.external_activity = ExternalActivity.OPEN
            bc_node.entity.host_type = HostType.ADMINISTRATIVE
            # ARP service at the broadcast node, but avoid looping back to ARPBackend
            bc_s = ARPBackend(
                ARP(), broadcast_endpoint=True).get_service_(bc_node)
            bc_s.entity.host_type = HostType.ADMINISTRATIVE
            bc_s.entity.con_type = ConnectionType.ADMINISTRATIVE
            bc_s.entity.external_activity = bc_node.entity.external_activity
            assert self.external_activity, "external activity was None"
            host_s.entity.external_activity = self.external_activity
        c_ok = any(c.source == host_s.entity for c in host_s.entity.get_parent_host().connections)
        if not c_ok:
            host_s >> bc_s  # # pylint: disable=pointless-statement
        return bc_s  # NOTE: the broadcast


class DHCPBackend(ProtocolBackend):
    """DHCP protocol backend"""

    def __init__(self, configurer: DHCP) -> None:
        super().__init__(Protocol.UDP, port=configurer.port, protocol=Protocol.DHCP, name="DHCP")
        # DHCP requests go to broadcast, thus the reply looks like request
        self.external_activity = ExternalActivity.UNLIMITED

    def _create_service(self, parent: HostBackend) -> ServiceBackend:
        host_s = ServiceBackend(parent, DHCPService(parent.entity))
        assert self.external_activity, "external activity was None"
        host_s.entity.external_activity = self.external_activity

        def create_source(host: HostBackend) -> ServiceBackend:
            # DHCP client uses specific port 68 for requests
            src = UDP(port=68, name="DHCP")
            cs = host / src
            cs.entity.host_type = HostType.ADMINISTRATIVE
            cs.entity.con_type = ConnectionType.ADMINISTRATIVE
            cs.entity.client_side = True
            return cs
        host_s.source_fixer = create_source
        return host_s


class DNSBackend(ProtocolBackend):
    """DNS protocol backend"""

    def __init__(self, configurer: DNS) -> None:
        super().__init__(Protocol.UDP, port=configurer.port, protocol=Protocol.DNS, name="DNS")
        self.external_activity = ExternalActivity.OPEN
        self.captive_portal = configurer.captive

    def _create_service(self, parent: HostBackend) -> ServiceBackend:
        dns_s = DNSService(parent.entity)
        dns_s.captive_portal = self.captive_portal
        s = ServiceBackend(parent, dns_s)
        assert self.external_activity, "external activity was None"
        s.entity.external_activity = self.external_activity
        return s


class EAPOLBackend(ProtocolBackend):
    """EAPOL protocol backend"""

    def __init__(self, configurer: EAPOL) -> None:
        super().__init__(Protocol.ETHERNET, port=0x888e, protocol=Protocol.EAPOL, name=configurer.name)
        self.host_type = HostType.ADMINISTRATIVE
        self.con_type = ConnectionType.ADMINISTRATIVE
        self.external_activity = ExternalActivity.OPEN
        self.port_to_name = False


class HTTPBackend(ProtocolBackend):
    """HTTP protocol backend"""

    def __init__(self, configurer: HTTP) -> None:
        super().__init__(Protocol.TCP, port=configurer.port, protocol=Protocol.HTTP, name=configurer.name)
        self.authentication = bool(configurer.auth)
        self.redirect_only = False

    def get_service_(self, parent: HostBackend) -> ServiceBackend:
        s = super().get_service_(parent)
        if self.redirect_only:
            # persistent property
            s.entity.set_property(Properties.HTTP_REDIRECT.verdict(
                explanation="HTTP redirect to TLS"))
        return s


class ICMPBackend(ProtocolBackend):
    """ICMP protocol backend"""

    def __init__(self, configurer: ICMP) -> None:
        super().__init__(Protocol.IP, port=1, protocol=Protocol.ICMP, name=configurer.name)
        self.external_activity = ExternalActivity.OPEN
        self.port_to_name = False

    def _create_service(self, parent: HostBackend) -> ServiceBackend:
        s = super()._create_service(parent)
        s.entity.name = "ICMP"  # a bit of hack...
        s.entity.host_type = HostType.ADMINISTRATIVE
        s.entity.con_type = ConnectionType.ADMINISTRATIVE
        # ICMP can be a service for other hosts
        assert self.external_activity, "external activity was None"
        s.entity.external_activity = max(
            self.external_activity, parent.entity.external_activity)
        return s


class IPBackend(ProtocolBackend):
    """IP protocol backend"""

    def __init__(self, configurer: IP) -> None:
        super().__init__(Protocol.IP, name=configurer.name)
        if configurer.administration:
            self.host_type = HostType.ADMINISTRATIVE
            self.con_type = ConnectionType.ADMINISTRATIVE


class MQTTBackend(ProtocolBackend):
    """MQTT protocol backend"""

    def __init__(self, configurer: MQTT):
        super().__init__(Protocol.TCP, port=configurer.port, protocol=Protocol.MQTT, name=configurer.name)



class TLSBackend(ProtocolBackend):
    """TLS protocol backend"""

    def __init__(self, configurer: TLS) -> None:
        super().__init__(Protocol.TCP, port=configurer.port, protocol=Protocol.TLS, name=configurer.name)
        self.authentication = bool(configurer.auth)
        self.con_type = ConnectionType.ENCRYPTED
        # self.critical_parameter.append(PieceOfData("TLS-creds"))


class NTPBackend(ProtocolBackend):
    """NTP protocol backend"""

    def __init__(self, configurer: NTP) -> None:
        super().__init__(Protocol.UDP, port=configurer.port, protocol=Protocol.NTP, name=configurer.name)
        self.host_type = HostType.ADMINISTRATIVE
        self.con_type = ConnectionType.ADMINISTRATIVE
        self.external_activity = ExternalActivity.OPEN


class SSHBackend(ProtocolBackend):
    """SSH protocol backend"""

    def __init__(self, configurer: SSH) -> None:
        super().__init__(Protocol.TCP, port=configurer.port, protocol=Protocol.SSH, name=configurer.name)
        self.authentication = True
        self.con_type = ConnectionType.ENCRYPTED
        # self.critical_parameter.append(PieceOfData("SSH-creds"))


class TCPBackend(ProtocolBackend):
    """TCP protocol backend"""

    def __init__(self, configurer: TCP) -> None:
        super().__init__(Protocol.TCP, port=configurer.port, name=configurer.name)
        if configurer.administrative:
            self.host_type = HostType.ADMINISTRATIVE
            self.con_type = ConnectionType.ADMINISTRATIVE


class UDPBackend(ProtocolBackend):
    """UDP protocol backend"""

    def __init__(self, configurer: UDP) -> None:
        super().__init__(Protocol.UDP, port=configurer.port, name=configurer.name)
        if configurer.administrative:
            self.host_type = HostType.ADMINISTRATIVE
            self.con_type = ConnectionType.ADMINISTRATIVE

    def as_multicast_(self, address: str, system: SystemBackend) -> 'ServiceBackend':
        b = system.get_host_(address, description="Multicast")
        # Explicitly configured multicast nodes, at least are not administrative
        # b.entity.host_type = HostType.ADMINISTRATIVE
        addr = IPAddress.new(address)
        if addr not in b.entity.addresses:
            b.new_address_(addr)
        return self.get_service_(b)


class BLEAdvertisementBackend(ProtocolBackend):
    """BLE advertisement backend"""

    def __init__(self, configurer: BLEAdvertisement) -> None:
        super().__init__(Protocol.BLE, port=configurer.event_type,
                         name=configurer.name, protocol=Protocol.BLE)

    def as_multicast_(self, address: str, system: SystemBackend) -> 'ServiceBackend':
        b = system.get_host_(
            name="BLE Ads", description="Bluetooth LE Advertisements")
        b.new_address_(Addresses.BLE_Ad)
        b.entity.external_activity = ExternalActivity.PASSIVE
        return self.get_service_(b)


class ProtocolConfigurers:
    """Protocol configurers and backends"""
    Constructors = {
        ARP: ARPBackend,
        DHCP: DHCPBackend,
        DNS: DNSBackend,
        EAPOL: EAPOLBackend,
        HTTP: HTTPBackend,
        ICMP: ICMPBackend,
        IP: IPBackend,
        MQTT: MQTTBackend,
        TLS: TLSBackend,
        NTP: NTPBackend,
        SSH: SSHBackend,
        TCP: TCPBackend,
        UDP: UDPBackend,
        BLEAdvertisement: BLEAdvertisementBackend,
    }


class OSBackend(OSBuilder):
    """OS builder backend"""
    def __init__(self, parent: HostBackend) -> None:
        self.component = OperatingSystem.get_os(parent.entity)

    def processes(self, owner_process: Dict[str, List[str]]) -> Self:
        assert self.component, "component was None"
        self.component.process_map.update(owner_process)
        return self


<<<<<<< HEAD
class ClaimBackend(ClaimBuilder):
    """Claim builder"""

    def __init__(self, builder: 'ClaimSetBackend', explanation: str, verdict: Verdict, label: str,
                 authority: ClaimAuthority=ClaimAuthority.MODEL):
        self.builder = builder
        self.authority = authority
        self.source = builder.sources.get(label)
        if self.source is None:
            self.source = EvidenceSource(f"Claims '{label}'", label=label)
            self.source.model_override = True  # sent by model, override from DB
            builder.sources[label] = self.source
        self.explanation = explanation
        self.property_keys: List[PropertyKey] = []
        self.locations: List[Entity] = []
        self.verdict = verdict
        builder.claim_builders.append(self)

    def key(self, *segments: str) -> Self:
        key = PropertyKey.create(segments)
        if key.is_protected():
            key = key.prefix_key(Properties.PREFIX_MANUAL)
        self.property_keys.append(key)
        return self

    def keys(self, *key: Tuple[str, ...]) -> Self:
        for seg in key:
            assert isinstance(seg, tuple), f"Bad key {seg}"
            k = PropertyKey.create(seg)
            if k.is_protected():
                k = k.prefix_key(Properties.PREFIX_MANUAL)
            self.property_keys.append(k)
        return self

    def verdict_ignore(self) -> Self:
        self.verdict = Verdict.IGNORE
        return self

    def verdict_pass(self) -> Self:
        self.verdict = Verdict.PASS
        return self

    def at(self, *locations: Union[SystemBuilder, NodeBuilder, ConnectionBuilder]) -> Self:
        loc: Any
        for lo in locations:
            if isinstance(lo, SystemBackend):
                loc = lo.system
            elif isinstance(lo, NodeBackend):
                loc = lo.entity
            else:
                assert isinstance(lo, ConnectionBackend)
                loc = lo.connection
            assert loc
            self.locations.append(loc)
        return self

    def software(self, *locations: NodeBuilder) -> Self:
        for lo in locations:
            assert isinstance(lo, NodeBackend)
            for sw in Software.list_software(lo.entity):
                self.locations.append(sw)
        return self

    def vulnerabilities(self, *entry: Tuple[str, str]) -> Self:
        for com, cve in entry:
            self.property_keys.append(PropertyKey("vulnz", com, cve.lower()))
        return self

    # Backend methods

    def finish_loaders(self) -> SubLoader:
        """Finish by returning the loader to use"""
        this = self
        locations = self.locations
        keys = self.property_keys

        class ClaimLoader(SubLoader):
            """Loader for the claims here"""

            def __init__(self) -> None:
                super().__init__("Manual checks")
                assert this.source, "source was None"
                self.source_label = this.source.label

            def load(self, registry: Registry, label_filter: LabelFilter) -> None:
                if not label_filter.filter(self.source_label):
                    return
                assert this.source, "source was None"
                evidence = Evidence(this.source)
                for loc in locations:
                    for key in keys:
                        kv = PropertyKey.create(key.segments).verdict(
                            this.verdict, explanation=this.explanation)
                        ev = PropertyEvent(evidence, loc, kv)
                        registry.property_update(ev)
        return ClaimLoader()


class ClaimSetBackend(ClaimSetBuilder):
    """Builder for set of claims"""

    def __init__(self, builder: SystemBackend) -> None:
        self.builder = builder
        self.claim_builders: List[ClaimBackend] = []
        self.tool_plans: List[ToolPlanLoader] = []
        self.base_label = "explain"
        self.sources: Dict[str, EvidenceSource] = {}

    def set_base_label(self, base_label: str) -> Self:
        self.base_label = base_label
        return self

    def claim(self, explanation: str, verdict: Verdict=Verdict.PASS) -> ClaimBackend:
        return ClaimBackend(self, explanation, verdict, self.base_label)

    def reviewed(self, explanation: str="", verdict: Verdict=Verdict.PASS) -> ClaimBackend:
        return ClaimBackend(self, explanation, verdict, self.base_label, ClaimAuthority.MANUAL)

    def ignore(self, explanation: str="") -> ClaimBackend:
        return ClaimBackend(self, explanation, Verdict.IGNORE, self.base_label)

    def plan_tool(self, tool_name: str, group: Tuple[str, str], location: AbstractSelector,
                  *key: Tuple[str, ...]) -> ToolPlanLoader:
        sl = ToolPlanLoader(group)
        sl.location = location
        for k in key:
            pk = PropertyKey.create(k)
            pv = pk.verdict(Verdict.PASS, explanation=f"{tool_name} sets {pk}")
            sl.properties[pk] = pv[1]
        self.tool_plans.append(sl)
        return sl

    # Backend methods

    def finish_loaders(self) -> List[SubLoader]:
        """Finish"""
        ls = []
        ls.extend([cb.finish_loaders() for cb in self.claim_builders])
        ls.extend(self.tool_plans)
        return ls


=======
>>>>>>> 0e3388bf
class SystemBackendRunner(SystemBackend):
    """Backend for system builder"""

    def _parse_arguments(self, custom_arguments: Optional[List[str]]) -> argparse.Namespace:
        """Parse command line arguments"""
        parser = argparse.ArgumentParser()
        parser.add_argument("--read", "-r", action="append",
                            help="Read tool output from batch directories")
        parser.add_argument("--help-tools", action="store_true",
                            help="List tools read from batch")
        parser.add_argument("--def-loads", "-L", type=str,
                            help="Comma-separated list of tools to load")
        parser.add_argument("--with-files", "-w", action="store_true", help="Show relevant result files for verdicts")
        parser.add_argument("-s", "--show", type=lambda s: s.split(","), default=[],
                            help="Show additional info in output. Valid values: all, properties, ignored, irrelevant")
        parser.add_argument("--no-truncate", action="store_true",
                            help="Disables output text truncation")
        parser.add_argument("-c", "--color", action="store_true",
                            help="Keep colors in output even when output is piped")
        parser.add_argument("-C", "--create-diagram", const="png", nargs="?", choices=["png", "jpg", "svg", "pdf"],
                            help="Creat a diagram of a security statement with given file format. Default is png")
        parser.add_argument("-S", "--show-diagram", const="png", nargs="?", choices=["png", "jpg", "svg", "pdf"],
                            help="Display the visualizer's output. Can also set file format. Default is png")
        parser.add_argument("-N", "--diagram-name", type=str,
                            help="File name for created diagram. Default is the system's name")
        parser.add_argument("--dhcp", action="store_true",
                            help="Add default DHCP server handling")
        parser.add_argument("--dns", action="store_true",
                            help="Add default DNS server handling")
        parser.add_argument("-l", "--log", dest="log_level", choices=['DEBUG', 'INFO', 'WARNING', 'ERROR', 'CRITICAL'],
                            help="Set the logging level", default=None)
        parser.add_argument("--db", type=str, help="Connect to SQL database")
        parser.add_argument(
            "--log-events", action="store_true", help="Log events")

        args = parser.parse_args(custom_arguments)
        logging.basicConfig(format='%(message)s', level=getattr(
            logging, args.log_level or 'INFO'))
        return args

    def run(self, custom_arguments: Optional[List[str]] = None) -> None:
        """Model is ready, run the checks"""
        args = self._parse_arguments(custom_arguments)
        if args.dhcp:
            self.any().serve(DHCP)
        if args.dns:
            self.any().serve(DNS)

        self.finish_()

        registry = Registry(Inspector(self.system))

        log_events = args.log_events
        if log_events:
            # print event log
            registry.logging.event_logger = registry.logger

        db_conn = args.db
        if db_conn:
            # connect to SQL database
            registry.logger.info("Connecting to database %s", db_conn)
            registry.database = SQLDatabase(db_conn)
        # finish loading after DB connection
        registry.finish_model_load()

        label_filter = LabelFilter(args.def_loads or "")

        # load file batches, if defined
        batch_import = BatchImporter(registry, label_filter=label_filter)
        for in_file in args.read or []:
            batch_import.import_batch(pathlib.Path(in_file))

        if args.help_tools:
            # print help and exit
            for label, sl in sorted(batch_import.evidence.items()):
                sl_s = ", ".join(sorted(set(s.name for s in sl)))
                print(f"{label:<20} {sl_s}")
            return

        # load explicit loaders (if any)
        for ln in self.loaders:
            for sub in ln.subs:
                sub.load(registry, label_filter=label_filter)

        if custom_arguments is not None:
            # custom arguments, return without 'running' anything
            return

        with_files = bool(args.with_files)
        report = Report(registry)
        report.source_count = 3 if with_files else 0
        report.show = args.show
        report.no_truncate = bool(args.no_truncate)
        report.use_color_flag = bool(args.color)
        report.print_report(sys.stdout)

        if args.create_diagram is not None or args.show_diagram is not None:
            self.diagram.set_outformat(args.create_diagram, args.show_diagram)
            self.diagram.set_file_name(args.diagram_name)
            self.diagram.show = bool(args.show_diagram)
<<<<<<< HEAD
            self.diagram.create_diagram()

        if args.http_server:
            server = HTTPServerRunner(
                api, port=args.http_server, no_auth_ok=args.no_auth_ok)
            server.component_delay = (args.test_delay or 0) // 1000
            server.run()
=======
            self.diagram.create_diagram()
>>>>>>> 0e3388bf
<|MERGE_RESOLUTION|>--- conflicted
+++ resolved
@@ -152,13 +152,6 @@
         self.loaders.append(el)
         return el
 
-<<<<<<< HEAD
-    def claims(self, base_label: str="explain") -> 'ClaimSetBackend':
-        self.claim_set.base_label = base_label
-        return self.claim_set
-
-=======
->>>>>>> 0e3388bf
     # Backend methods
 
     def get_host_(self, name: str, description: str) -> 'HostBackend':
@@ -986,151 +979,6 @@
         return self
 
 
-<<<<<<< HEAD
-class ClaimBackend(ClaimBuilder):
-    """Claim builder"""
-
-    def __init__(self, builder: 'ClaimSetBackend', explanation: str, verdict: Verdict, label: str,
-                 authority: ClaimAuthority=ClaimAuthority.MODEL):
-        self.builder = builder
-        self.authority = authority
-        self.source = builder.sources.get(label)
-        if self.source is None:
-            self.source = EvidenceSource(f"Claims '{label}'", label=label)
-            self.source.model_override = True  # sent by model, override from DB
-            builder.sources[label] = self.source
-        self.explanation = explanation
-        self.property_keys: List[PropertyKey] = []
-        self.locations: List[Entity] = []
-        self.verdict = verdict
-        builder.claim_builders.append(self)
-
-    def key(self, *segments: str) -> Self:
-        key = PropertyKey.create(segments)
-        if key.is_protected():
-            key = key.prefix_key(Properties.PREFIX_MANUAL)
-        self.property_keys.append(key)
-        return self
-
-    def keys(self, *key: Tuple[str, ...]) -> Self:
-        for seg in key:
-            assert isinstance(seg, tuple), f"Bad key {seg}"
-            k = PropertyKey.create(seg)
-            if k.is_protected():
-                k = k.prefix_key(Properties.PREFIX_MANUAL)
-            self.property_keys.append(k)
-        return self
-
-    def verdict_ignore(self) -> Self:
-        self.verdict = Verdict.IGNORE
-        return self
-
-    def verdict_pass(self) -> Self:
-        self.verdict = Verdict.PASS
-        return self
-
-    def at(self, *locations: Union[SystemBuilder, NodeBuilder, ConnectionBuilder]) -> Self:
-        loc: Any
-        for lo in locations:
-            if isinstance(lo, SystemBackend):
-                loc = lo.system
-            elif isinstance(lo, NodeBackend):
-                loc = lo.entity
-            else:
-                assert isinstance(lo, ConnectionBackend)
-                loc = lo.connection
-            assert loc
-            self.locations.append(loc)
-        return self
-
-    def software(self, *locations: NodeBuilder) -> Self:
-        for lo in locations:
-            assert isinstance(lo, NodeBackend)
-            for sw in Software.list_software(lo.entity):
-                self.locations.append(sw)
-        return self
-
-    def vulnerabilities(self, *entry: Tuple[str, str]) -> Self:
-        for com, cve in entry:
-            self.property_keys.append(PropertyKey("vulnz", com, cve.lower()))
-        return self
-
-    # Backend methods
-
-    def finish_loaders(self) -> SubLoader:
-        """Finish by returning the loader to use"""
-        this = self
-        locations = self.locations
-        keys = self.property_keys
-
-        class ClaimLoader(SubLoader):
-            """Loader for the claims here"""
-
-            def __init__(self) -> None:
-                super().__init__("Manual checks")
-                assert this.source, "source was None"
-                self.source_label = this.source.label
-
-            def load(self, registry: Registry, label_filter: LabelFilter) -> None:
-                if not label_filter.filter(self.source_label):
-                    return
-                assert this.source, "source was None"
-                evidence = Evidence(this.source)
-                for loc in locations:
-                    for key in keys:
-                        kv = PropertyKey.create(key.segments).verdict(
-                            this.verdict, explanation=this.explanation)
-                        ev = PropertyEvent(evidence, loc, kv)
-                        registry.property_update(ev)
-        return ClaimLoader()
-
-
-class ClaimSetBackend(ClaimSetBuilder):
-    """Builder for set of claims"""
-
-    def __init__(self, builder: SystemBackend) -> None:
-        self.builder = builder
-        self.claim_builders: List[ClaimBackend] = []
-        self.tool_plans: List[ToolPlanLoader] = []
-        self.base_label = "explain"
-        self.sources: Dict[str, EvidenceSource] = {}
-
-    def set_base_label(self, base_label: str) -> Self:
-        self.base_label = base_label
-        return self
-
-    def claim(self, explanation: str, verdict: Verdict=Verdict.PASS) -> ClaimBackend:
-        return ClaimBackend(self, explanation, verdict, self.base_label)
-
-    def reviewed(self, explanation: str="", verdict: Verdict=Verdict.PASS) -> ClaimBackend:
-        return ClaimBackend(self, explanation, verdict, self.base_label, ClaimAuthority.MANUAL)
-
-    def ignore(self, explanation: str="") -> ClaimBackend:
-        return ClaimBackend(self, explanation, Verdict.IGNORE, self.base_label)
-
-    def plan_tool(self, tool_name: str, group: Tuple[str, str], location: AbstractSelector,
-                  *key: Tuple[str, ...]) -> ToolPlanLoader:
-        sl = ToolPlanLoader(group)
-        sl.location = location
-        for k in key:
-            pk = PropertyKey.create(k)
-            pv = pk.verdict(Verdict.PASS, explanation=f"{tool_name} sets {pk}")
-            sl.properties[pk] = pv[1]
-        self.tool_plans.append(sl)
-        return sl
-
-    # Backend methods
-
-    def finish_loaders(self) -> List[SubLoader]:
-        """Finish"""
-        ls = []
-        ls.extend([cb.finish_loaders() for cb in self.claim_builders])
-        ls.extend(self.tool_plans)
-        return ls
-
-
-=======
->>>>>>> 0e3388bf
 class SystemBackendRunner(SystemBackend):
     """Backend for system builder"""
 
@@ -1231,14 +1079,4 @@
             self.diagram.set_outformat(args.create_diagram, args.show_diagram)
             self.diagram.set_file_name(args.diagram_name)
             self.diagram.show = bool(args.show_diagram)
-<<<<<<< HEAD
-            self.diagram.create_diagram()
-
-        if args.http_server:
-            server = HTTPServerRunner(
-                api, port=args.http_server, no_auth_ok=args.no_auth_ok)
-            server.component_delay = (args.test_delay or 0) // 1000
-            server.run()
-=======
-            self.diagram.create_diagram()
->>>>>>> 0e3388bf
+            self.diagram.create_diagram()