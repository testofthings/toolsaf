"""Base entity class and related classes"""

import enum
import re
from typing import Dict, Optional, Self, List, Any, Tuple, Iterable, Iterator

from tdsaf.common.basics import Status
from tdsaf.common.verdict import Verdict
from tdsaf.common.claim import AbstractClaim
from tdsaf.common.property import Properties, PropertyKey
from tdsaf.common.verdict import Verdictable


class Entity:
    """An entity, network node or connection"""
    def __init__(self) -> None:
        self.concept_name = "other"
        self.status = Status.UNEXPECTED
        self.properties: Dict[PropertyKey, Any] = {}

    def long_name(self) -> str:
        """Get long name, possibly with spaces"""
        return self.concept_name

    def reset(self) -> None:
        """Reset entity and at least properties"""
        new_p: Dict[PropertyKey, Any] = {}
        for k, v in self.properties.items():
            nv = k.reset(v)
            if nv is not None:
                new_p[k] = nv  # keep a property
        self.properties = new_p

    def set_property(self, key_value: Tuple[PropertyKey, Any]) -> Self:
        """Set a property"""
        self.properties[key_value[0]] = key_value[1]
        return self

<<<<<<< HEAD
    def set_seen_now(self, changes: Optional[List['Entity']] = None) -> Optional[bool]:
=======
    def set_seen_now(self, changes: Optional[List['Entity']] = None) -> bool:
>>>>>>> c00c38c2
        """The entity is seen now, update and return if changes"""
        v = Properties.EXPECTED.get_verdict(self.properties)
        if self.status == Status.EXPECTED:
            if v == Verdict.PASS:
                return False  # already ok
            v = Verdict.PASS
        elif self.status == Status.UNEXPECTED:
            if v == Verdict.FAIL:
                return None  # already not ok
            v = Verdict.FAIL
        else:
            return False  # does not matter if seen or not
        self.set_property(Properties.EXPECTED.verdict(v))
        if changes is not None:
            changes.append(self)
        return True

    def get_expected_verdict(self, default: Optional[Verdict] = Verdict.INCON) -> Optional[Verdict]:
        """Get the expected verdict or undefined"""
        return Properties.EXPECTED.get_verdict(self.properties) or default

    def get_children(self) -> Iterable['Entity']:
        """Get child entities, if any"""
        return ()

    def get_verdict(self, cache: Dict['Entity', Verdict]) -> Verdict:
        """Get aggregate verdict"""
        v = cache.get(self)
        if v is None:
            for c in self.get_children():
                v = Verdict.aggregate(v, c.get_verdict(cache))
            for p in self.properties.values():
                v = Verdict.aggregate(v, p.get_verdict()) if isinstance(p, Verdictable) else v
            if v == Verdict.PASS:
                v = self.get_expected_verdict()  # expected has veto
            cache[self] = v = v or Verdict.INCON
        return v

    def is_relevant(self) -> bool:
        """Is this entity relevant, i.e. not placeholder or external?"""
        return True

    def is_admin(self) -> bool:
        """Is an admin entity?"""
        return False

    def is_host(self) -> bool:
        """Is a host?"""
        return False

    def is_service(self) -> bool:
        """Is a service?"""
        return False

    def is_host_reachable(self) -> bool:
        """Are hosts reachable from here"""
        return False

    def iterate(self, relevant_only: bool=True) -> Iterator['Entity']:
        """Iterate this and all child entities"""
        if not relevant_only or self.is_relevant():
            yield self
        for c in self.get_children():
            yield from c.iterate(relevant_only)

    def status_verdict(self) -> Tuple[Status, Optional[Verdict]]:
        """Get status and expected verdict"""
        return self.status, self.get_expected_verdict()

    def status_string(self, cache: Optional[Dict['Entity', Verdict]]=None) -> str:
        """Get a status string"""
        st = self.status.value
        v = self.get_verdict(cache if cache else {})
        if v is not None and v is not Verdict.INCON:
            st = f"{st}/{v.value}"
        return st

    def __repr__(self) -> str:
        s = f"{self.status_string()} {self.long_name()}"
        return s


class ClaimAuthority(enum.Enum):
    """Claim or claim status authority"""
    MODEL = "Model"          # Model claim, inferred from model
    TOOL = "Tool"            # Tool verified claim
    MANUAL = "Manual"        # Manually verified claim


class ClaimStatus:
    """Status of a claim"""
    def __init__(self, claim: AbstractClaim, explanation: str="",
                 verdict: Verdict=Verdict.INCON, authority: ClaimAuthority=ClaimAuthority.MODEL):
        assert claim is not None and verdict is not None
        self.claim = claim
        self.verdict = verdict
        self.explanation = explanation
        self.authority = authority
        self.silent = False
        self.aggregate_of: List[ClaimStatus] = []

    def get_explanation(self) -> str:
        """Get explanation"""
        if isinstance(self.claim, ExplainableClaim):
            return self.claim.explain(self)
        return self.claim.text()

    def __repr__(self) -> str:
        return f"{self.verdict.value} {self.get_explanation()}"


class ExplainableClaim(AbstractClaim):
    """A claim which can be explained, with or without status"""
    def explain(self, status: Optional[ClaimStatus]) -> str:
        """Explain the claim and status. Status can be null"""
        if status and status.explanation:
            return status.explanation
        return str(self)


class SafeNameMap:
    """Safe names for entities"""
    def __init__(self, prefix: str="") -> None:
        self.prefix = prefix
        self.safe_names: Dict[Any, str] = {}
        self.reverse_map: Dict[str, Any] = {}

    def get_safe_name(self, entity: Entity) -> str:
        """Get safe name for an entity to use in file names, variables, etc."""
        sn = self.safe_names.get(entity)
        if sn is None:
            sn = self.prefix + self.replace_non_alphanumeric(entity.long_name())
            self.safe_names[entity] = sn
            self.reverse_map[sn] = entity
        elif self.reverse_map.get(sn) != entity:
            raise ValueError(f"Safe name collision: {sn} for {entity} and {self.reverse_map[sn]}")
        return sn

    def get_env_name(self, entity: Entity) -> str:
        """Get environment variable name for an entity"""
        sn = self.get_safe_name(entity).upper()
        if sn not in self.reverse_map:
            self.reverse_map[sn] = entity
        elif self.reverse_map[sn] != entity:
            raise ValueError(f"Safe name collision: {sn} for {entity} and {self.reverse_map[sn]}")
        return sn

    @classmethod
    def replace_non_alphanumeric(cls, string: str) -> str:
        """Replace any character that is NOT alphanumeric or underscore with an underscore"""
        s = re.sub(r'[^a-zA-Z0-9_]', '_', string)
        s = re.sub(r'_+', '_', s)  # repeated _:s
        if s and '0' <= s[0] <= '9':
            s = f"_{s}"
        return s<|MERGE_RESOLUTION|>--- conflicted
+++ resolved
@@ -36,11 +36,7 @@
         self.properties[key_value[0]] = key_value[1]
         return self
 
-<<<<<<< HEAD
-    def set_seen_now(self, changes: Optional[List['Entity']] = None) -> Optional[bool]:
-=======
     def set_seen_now(self, changes: Optional[List['Entity']] = None) -> bool:
->>>>>>> c00c38c2
         """The entity is seen now, update and return if changes"""
         v = Properties.EXPECTED.get_verdict(self.properties)
         if self.status == Status.EXPECTED:
