"""Addresses and protocols"""

from dataclasses import dataclass
import enum
import ipaddress
from ipaddress import IPv4Address, IPv4Network, IPv6Address, IPv6Network
from typing import Union, Optional, Tuple, Iterable, Self, Any


class Protocol(enum.Enum):
    """Protocol identifiers"""
    ANY = ""

    ARP = "arp"
    DNS = "dns"
    DHCP = "dhcp"
    EAPOL = "eapol"
    ETHERNET = "eth"
    HTTP = "http"
    ICMP = "icmp"
    TCP = "tcp"
    IP = "ip"  # IPv4 or IPv6
    SSH = "ssh"
    TLS = "tls"  # or SSL
    UDP = "udp"
    NTP = "ntp"
    MQTT = "mqtt"

    BLE = "ble"

    @classmethod
    def get_protocol(cls, value: str, default: Optional['Protocol'] = None) -> Optional['Protocol']:
        """Get protocol by name or default if given"""
        return PROTOCOL_LOOKUP.get(value.lower(), default)

    @classmethod
    def protocol(cls, value: str, default: 'Protocol') -> 'Protocol':
        """Get protocol by name or the default"""
        return PROTOCOL_LOOKUP.get(value.lower()) or default

# Protocol lookup dict
PROTOCOL_LOOKUP = {p.value: p for p in Protocol}


class AnyAddress:
    """Any address"""
    def get_ip_address(self) -> Optional['IPAddress']:
        """Get possible IP address here"""
        return None

    def get_hw_address(self) -> Optional['HWAddress']:
        """Get possible hardware address here"""
        return None

    def get_host(self) -> 'AnyAddress':
        """Get host or self"""
        return self

    def open_envelope(self) -> 'AnyAddress':
        """Open address envelope, if any. If none, return this address"""
        return self

    def get_protocol_port(self) -> Tuple[Optional[Protocol], int]:
        """Get protocol and port, if any"""
        return None

    def is_null(self) -> bool:
        """Is null address?"""
        return False

    def is_wildcard(self) -> bool:
        """Wildcard address, not a real one"""
        return False

    def is_multicast(self) -> bool:
        """Is multicast or broadcast address?"""
        return False

    def is_loopback(self) -> bool:
        """Is loopback address?"""
        return False

    def is_hardware(self) -> bool:
        """Is hardware address?"""
        return False

    def is_global(self) -> bool:
        """Is global address?"""
        return False

    def is_tag(self) -> bool:
        """Is entity tag?"""
        return False

    def change_host(self, _host: Optional['AnyAddress']) -> Self:
        """Change host to given address. As default, returns this address"""
        return self

    def priority(self) -> int:
        """Priority of addresses, if choosing one to use"""
        return 0

    def get_parseable_value(self) -> str:
        """Get value which can be unambigiously parsed"""
        return str(self)

    def __lt__(self, other: 'AnyAddress') -> bool:
        return self.__repr__() < other.__repr__()


class EntityTag(AnyAddress):
    """An unique tag for entity"""
    def __init__(self, tag: str) -> None:
        assert tag and not tag[0].isdigit(), f"Tag '{tag}' must be non-empty and not start with digit"
        self.tag = tag

    @classmethod
    def new(cls, tag: str) -> 'EntityTag':
        """New tag, force allowed characters"""
        # replace not allowed characters by underscore
        t = "".join(c if c.isalnum() or c in {"-", "_"} else "_" for c in tag)
        while "__" in t:
            t = t.replace("__", "_")  # no double underscores
        if not t[0].isalpha():
            t = f"_{t}"
        return EntityTag(t)

    def is_global(self) -> bool:
        return False  # tag does not make node global

    def is_multicast(self) -> bool:
        return False

    def is_tag(self) -> bool:
        return True

    def priority(self) -> int:
        return 3

    def get_parseable_value(self) -> str:
        return f"{self.tag}"  # tag is the default

    def __eq__(self, other: object ) -> bool:
        if not isinstance(other, EntityTag):
            return False
        return self.tag == other.tag

    def __hash__(self) -> int:
        return self.tag.__hash__()

    def __repr__(self) -> str:
        return self.tag


class PseudoAddress(AnyAddress):
    """Pseudo-address"""
    def __init__(self, name: str, wildcard: bool=False, multicast: bool=False, hardware: bool=False) -> None:
        self.name = name
        self.wildcard = wildcard
        self.multicast = multicast
        self.hardware = hardware

    def is_global(self) -> bool:
        return False

    def is_wildcard(self) -> bool:
        return self.wildcard

    def is_multicast(self) -> bool:
        return self.multicast

    def is_hardware(self) -> bool:
        return self.hardware

    def priority(self) -> int:
        return 3

    def __repr__(self) -> str:
        return self.name


class Addresses:
    """Address constants and utilities"""

    # Wildcard for any address
    ANY = PseudoAddress("*", wildcard=True)

    # Pseudo address for BLE advertisement
    BLE_Ad = PseudoAddress("BLE_Ad", multicast=True, hardware=True)

    @classmethod
    def get_prioritized(cls, addresses: Iterable[AnyAddress],ip: bool=True,
                        hw: bool=True, dns: bool=True) -> AnyAddress:
        """Get prioritized address"""
        add = None
        for a in addresses:
            if a.is_tag():
                continue
            if not ip and isinstance(a, IPAddress):
                continue
            if not hw and isinstance(a, HWAddress):
                continue
            if not dns and isinstance(a, DNSName):
                continue
            if add is None or add.priority() < a.priority():
                add = a
        return add or IPAddresses.NULL

    @classmethod
    def get_tag(cls, addresses: Iterable[AnyAddress]) -> Optional[EntityTag]:
        """Get tag from addresses"""
        for a in addresses:
            if isinstance(a, EntityTag):
                return a
        return None

    @classmethod
    def parse_address(cls, address: str) -> AnyAddress:
        """Parse any address type from string, type given as 'address|type'"""
        ad, _, con = address.partition("(")
        if con and con.endswith(")"):
            return AddressEnvelope(cls.parse_address(ad), cls.parse_address(con[:-1]))
        v, _, t = address.rpartition("|")
        if v == "" and t:
            # no type given
            if t[0].isdigit():
                return IPAddress.new(t)  # if starts with digit it is IP
            return EntityTag(t)  # otherwise tag
        if t == "tag":
            return EntityTag(v)
        if t == "ip":
            return IPAddress.new(v)
        if t == "hw":
            return HWAddress.new(v)
        if t == "name":
            return DNSName(v)
        raise ValueError(f"Unknown address type '{t}', allowed are 'ip', 'hw', and 'name'")

    @classmethod
    def parse_endpoint(cls, value: str) -> AnyAddress:
        """Parse address or endpoint"""
        ad, _, con = value.partition("(")
        if con and con.endswith(")"):
            return AddressEnvelope(cls.parse_address(ad), cls.parse_endpoint(con[:-1]))
        a, _, p = value.partition("/")
        addr = cls.parse_address(a)
        if p == "":
            return addr
        prot, _, port = p.partition(":")
        if port == "":
            return EndpointAddress(addr, Protocol.get_protocol(prot), -1)
        return EndpointAddress(addr, Protocol.get_protocol(prot), int(port))


class HWAddress(AnyAddress):
    """Hardware address, e.g. Ethernet"""
    def __init__(self, data: str) -> None:
        self.data = data.lower()
        assert len(self.data) == 17, f"Expecting HW address syntax dd:dd:dd:dd:dd:dd, got {data}"

    @classmethod
    def new(cls, data: str) -> 'HWAddress':
        """New address, check something about the format"""
        p = list(data.split(":"))
        if len(p) != 6:
            raise ValueError(f"Bad HW address '{data}'")
        for i in range(6):
            if len(p[i]) != 2:
                p[i] = f"0{p[i]}"  # zero-prefix
        return HWAddress(":".join(p))

    @classmethod
    def from_ip(cls, address: 'IPAddress') -> 'HWAddress':
        """Create testing HW address for IP address"""
        a = "40:00:" + ":".join(f"{b:02x}" for b in address.data.packed[-4:])
        return HWAddress(a)

    def get_hw_address(self) -> Optional['HWAddress']:
        return self

    def is_null(self) -> bool:
        return self.data == HWAddresses.NULL.data

    def is_multicast(self) -> bool:
        return self.data == HWAddresses.BROADCAST.data

    def is_hardware(self) -> bool:
        return True

    def priority(self) -> int:
        return 1 if not self.is_multicast() else 11

    def get_parseable_value(self) -> str:
        return f"{self.data}|hw"

    def __eq__(self, other: object ) -> bool:
        if not isinstance(other, HWAddress):
            return False
        return self.data == other.data

    def __hash__(self) -> int:
        return self.data.__hash__()

    def __repr__(self) -> str:
        return self.data


class HWAddresses:
    """HW address constants"""

    NULL = HWAddress("00:00:00:00:00:00")

    BROADCAST = HWAddress("ff:ff:ff:ff:ff:ff")


class IPAddress(AnyAddress):
    """IP address, either IPv4 or IPv6"""
    def __init__(self, data: Union[IPv4Address, IPv6Address]) -> None:
        self.data = data

    def get_ip_address(self) -> Optional['IPAddress']:
        return self

    @classmethod
    def new(cls, address: str) -> 'IPAddress':
        """Create new IP address"""
        if address.startswith("[") and address.endswith("]"):
            address = address[1:-1]  # IPv6 address in brackets
        return IPAddress(ipaddress.ip_address(address))

    @classmethod
    def parse_with_port(cls, address: str, default_port: int=0) -> Tuple['IPAddress', int]:
        """Parse IPv4 address, possibly with port"""
        ad, _, p = address.partition(":")
        return cls.new(ad), default_port if p == "" else int(p)

    def is_null(self) -> bool:
        return self.data == IPAddresses.NULL.data

    def is_multicast(self) -> bool:
        return self.data.is_multicast or self.data == IPAddresses.BROADCAST.data

    def is_global(self) -> bool:
        return self.data.is_global

    def is_loopback(self) -> bool:
        return self.data.is_loopback

    def priority(self) -> int:
        return 2

    def get_parseable_value(self) -> str:
        return f"{self.data}"  # IP address is unambiguous

    def __eq__(self, other: object ) -> bool:
        if not isinstance(other, IPAddress):
            return False
        return self.data == other.data

    def __hash__(self) -> int:
        return self.data.__hash__()

    def __repr__(self) -> str:
        return str(self.data)


class IPAddresses:
    """IP address constants"""

    NULL = IPAddress.new("0.0.0.0")

    BROADCAST = IPAddress.new("255.255.255.255")


class DNSName(AnyAddress):
    """DNS name"""
    def __init__(self, name: str) -> None:
        self.name = name

    def is_global(self) -> bool:
        return True  # well, perhaps a flag for this later

    def is_multicast(self) -> bool:
        return False

    def priority(self) -> int:
        return 3

    def get_parseable_value(self) -> str:
        return f"{self.name}|name"

    def __eq__(self, other: object ) -> bool:
        if not isinstance(other, DNSName):
            return False
        return self.name == other.name

    def __hash__(self) -> int:
        return self.name.__hash__()

    def __repr__(self) -> str:
        return self.name

    @classmethod
    def name_or_ip(cls, value: str) -> Union[IPAddress, 'DNSName']:
        """Get value as DNS name or IP address"""
        try:
            return IPAddress.new(value)
        except ValueError:
            return DNSName(value)

    @classmethod
    def looks_like(cls, name: str) -> bool:
        """Does the given name look like DNS domain name?"""
        if '.' not in name:
            return False
        for c in name:
            if c != '.' and c != ':' and not ('0' <= c <= '9'):  # pylint: disable=superfluous-parens
                return True  # nost just numbers, good enough for this check
        return False  # only numbers and dots


class EndpointAddress(AnyAddress):
    """Endpoint address made up from host, protocol, and port"""
    def __init__(self, host: AnyAddress, protocol: Union[Protocol, None], port: int=-1) -> None:
        assert isinstance(host, AnyAddress)
        self.host = host
        self.protocol = protocol
        self.port = port

    @classmethod
    def any(cls, protocol: Protocol, port: int) -> 'EndpointAddress':
        """Shortcut to create wildcard-address endpoint"""
        return EndpointAddress(Addresses.ANY, protocol, port)

    @classmethod
    def ip(cls, ip_address: str, protocol: Protocol, port: int) -> 'EndpointAddress':
        """Shortcut to create IP-address endpoint"""
        return EndpointAddress(IPAddress.new(ip_address), protocol, port)

    @classmethod
    def hw(cls, hw_address: str, protocol: Protocol, port: int) -> 'EndpointAddress':
        """Shortcut to create HW-address endpoint"""
        return EndpointAddress(HWAddress.new(hw_address), protocol, port)

    def get_ip_address(self) -> Optional[IPAddress]:
        return self.host.get_ip_address()

    def get_hw_address(self) -> Optional[HWAddress]:
        return self.host.get_hw_address()

    def get_host(self) -> AnyAddress:
        return self.host

<<<<<<< HEAD
    def get_protocol_port(self) ->  Tuple[Optional[Protocol], int]:
        return self.protocol, self.port

    def change_host(self, host: 'AnyAddress') -> 'EndpointAddress':
        return EndpointAddress(host, self.protocol, self.port)
=======
    def get_protocol_port(self) -> Tuple[Protocol, int]:
        return self.protocol, self.port

    def change_host(self, host: Optional['AnyAddress']) -> Self:
        return EndpointAddress(host or self.host, self.protocol, self.port)
>>>>>>> c00c38c2

    def is_null(self) -> bool:
        return self.host.is_null()

    def is_multicast(self) -> bool:
        return self.host.is_multicast()

    def is_global(self) -> bool:
        return self.host.is_global()

    def is_tag(self) -> bool:
        return self.host.is_tag()

    def is_loopback(self) -> bool:
        return self.host.is_loopback()

    def is_wildcard(self) -> bool:
        return self.host.is_wildcard()

    def priority(self) -> int:
        return self.host.priority() + 1

    def get_parseable_value(self) -> str:
        assert self.protocol, "protocol was None"
        port = f":{self.port}" if self.port >= 0 else ""
        prot = f"/{self.protocol.value}" if self.protocol != Protocol.ANY else ""
        return f"{self.host.get_parseable_value()}{prot}{port}"

    def __eq__(self, other: object ) -> bool:
        if not isinstance(other, EndpointAddress):
            return False
        return self.host == other.host and self.protocol == other.protocol and self.port == other.port

    def __hash__(self) -> int:
        return self.host.__hash__() ^ self.protocol.__hash__() ^ self.port

    @classmethod
    def protocol_port_string(cls, value: Optional[Tuple[Protocol, int]]) -> str:
        """Get string value for protocol:port, omit port if value <0"""
        if value is None:
            return ""
        return f"{value[0].value}:{value[1]}" if value[1] >= 0 else f"{value[0].value}"

    def __repr__(self) -> str:
        assert self.protocol, "protocol was None"
        port = f":{self.port}" if self.port >= 0 else ""
        prot = f"/{self.protocol.value}" if self.protocol != Protocol.ANY else ""
        return f"{self.host}{prot}{port}"


class Network:
    """Network"""
    def __init__(self, name: str, ip_network: Optional[IPv4Network | IPv6Network] = None) -> None:
        self.name = name
        # NOTE: Equality etc. is only evaluated by name
        self.ip_network = ip_network

    def is_local(self, address: 'AnyAddress') -> bool:
        """Is local address for this network?"""
        h = address.get_host()
        if h.is_multicast() or h.is_null() or not isinstance(h, IPAddress):
            return True
        if self.ip_network and h.data in self.ip_network:
            return True
        # FIXME: Broadcast for IPv6 not implemented  pylint: disable=fixme
        return False

    def __eq__(self, other: object ) -> bool:
        return isinstance(other, Network) and self.name == other.name

    def __hash__(self) -> int:
        return self.name.__hash__()

    def __lt__(self, other: 'Network') -> bool:
        return self.name < other.name

    def __repr__(self) -> str:
        return self.name


class AddressEnvelope(AnyAddress):
    """Address envelope carrying content address"""
    def __init__(self, address: AnyAddress, content: AnyAddress) -> None:
        self.address = address
        self.content = content

    def open_envelope(self) -> 'AnyAddress':
        return self.content

    def get_ip_address(self) -> Optional[IPAddress]:
        return self.address.get_ip_address()

    def get_hw_address(self) -> Optional[HWAddress]:
        return self.address.get_hw_address()

    def get_host(self) -> AnyAddress:
        return self.address

    def get_protocol_port(self) -> Tuple[Optional[Protocol], int]:
        return self.address.get_protocol_port()

<<<<<<< HEAD
    def change_host(self, host: 'AnyAddress') -> 'AddressEnvelope':
=======
    def change_host(self, host: Optional['AnyAddress']) -> Self:
>>>>>>> c00c38c2
        return AddressEnvelope(self.address.change_host(host), self.content)

    def is_null(self) -> bool:
        return self.address.is_null()

    def is_multicast(self) -> bool:
        return self.address.is_multicast()

    def is_global(self) -> bool:
        return self.address.is_global()

    def is_tag(self) -> bool:
        return self.address.is_tag()

    def is_loopback(self) -> bool:
        return self.address.is_loopback()

    def is_wildcard(self) -> bool:
        return self.address.is_wildcard()

    def priority(self) -> int:
        return self.address.priority() + 1

    def get_parseable_value(self) -> str:
        return f"{self.address.get_parseable_value()}({self.content.get_parseable_value()})"

    def __eq__(self, other: object ) -> bool:
        if not isinstance(other, AddressEnvelope):
            return False
        return self.address == other.address and self.content == other.content

    def __hash__(self) -> int:
        return self.address.__hash__() ^ self.content.__hash__()

    def __repr__(self) -> str:
        return f"{self.address}({self.content})"


@dataclass(frozen=True)
class AddressAtNetwork:
    """Address at network"""
    address: AnyAddress
    network: Network

    def __repr__(self) -> str:
        return f"{self.address}@{self.network}"<|MERGE_RESOLUTION|>--- conflicted
+++ resolved
@@ -451,19 +451,11 @@
     def get_host(self) -> AnyAddress:
         return self.host
 
-<<<<<<< HEAD
-    def get_protocol_port(self) ->  Tuple[Optional[Protocol], int]:
-        return self.protocol, self.port
-
-    def change_host(self, host: 'AnyAddress') -> 'EndpointAddress':
-        return EndpointAddress(host, self.protocol, self.port)
-=======
     def get_protocol_port(self) -> Tuple[Protocol, int]:
         return self.protocol, self.port
 
     def change_host(self, host: Optional['AnyAddress']) -> Self:
         return EndpointAddress(host or self.host, self.protocol, self.port)
->>>>>>> c00c38c2
 
     def is_null(self) -> bool:
         return self.host.is_null()
@@ -562,14 +554,10 @@
     def get_host(self) -> AnyAddress:
         return self.address
 
-    def get_protocol_port(self) -> Tuple[Optional[Protocol], int]:
+    def get_protocol_port(self) -> Optional[Tuple[Protocol, int]]:
         return self.address.get_protocol_port()
 
-<<<<<<< HEAD
-    def change_host(self, host: 'AnyAddress') -> 'AddressEnvelope':
-=======
     def change_host(self, host: Optional['AnyAddress']) -> Self:
->>>>>>> c00c38c2
         return AddressEnvelope(self.address.change_host(host), self.content)
 
     def is_null(self) -> bool:
