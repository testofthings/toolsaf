--- conflicted
+++ resolved
@@ -349,18 +349,13 @@
     def _get_sources(self, entity: Entity, key: PropertyKey=Properties.EXPECTED) -> List[str]:
         """Returns max self.source_count source strs for entity; if any"""
         if not self.source_count:
-<<<<<<< HEAD
-            return
-        events = self.registry.logging.get_log(entity, {key})
-        logged = set()
-        for e in events:
-            if e.event.evidence in logged:
-                continue
-            logged.add(e.event.evidence)
-            src = e.event.evidence.get_reference()
-            writer.write(f"{'  ' * indentation}@{src}\n")
-            if len(logged) >= self.source_count:
-                break
+            return []
+        sources = set(filter(None, [
+            e.event.evidence.get_reference()
+            for e in self.registry.logging.get_log(entity, {key})
+        ]))
+
+        return list(sources)[:self.source_count]
 
     def print_structure(self, result: str, lvl: int, j: Dict, lead: str="", parent_has_next: bool=False) -> None:
         for i, entry in enumerate(j):
@@ -407,13 +402,4 @@
 
                 # Print, e.g., addresses
                 if j[entry] is None:
-                    print(f"{'':<17}{c_lead}{entry}")
-=======
-            return []
-        sources = set(filter(None, [
-            e.event.evidence.get_reference()
-            for e in self.registry.logging.get_log(entity, {key})
-        ]))
-
-        return list(sources)[:self.source_count]
->>>>>>> 8940f510
+                    print(f"{'':<17}{c_lead}{entry}")