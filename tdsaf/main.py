--- conflicted
+++ resolved
@@ -2,11 +2,6 @@
 
 from typing import Any, Dict, List, Optional, Self, Tuple, Type, Union
 from tdsaf.common.address import AnyAddress, HWAddress, HWAddresses, IPAddress, IPAddresses, Network
-<<<<<<< HEAD
-from tdsaf.core.selector import AbstractSelector
-=======
-from tdsaf.core.selector import Host
->>>>>>> 0e3388bf
 from tdsaf.common.basics import ConnectionType, HostType, ExternalActivity
 from tdsaf.common.android import MobilePermissions
 
@@ -85,13 +80,6 @@
         """Load built-in evidence"""
         raise NotImplementedError()
 
-<<<<<<< HEAD
-    def claims(self, base_label: str="explain") -> 'ClaimSetBuilder':
-        """Make claims"""
-        raise NotImplementedError()
-
-=======
->>>>>>> 0e3388bf
 
 class NodeBuilder:
     """Node builder base class"""
@@ -441,64 +429,6 @@
         raise NotImplementedError()
 
 
-<<<<<<< HEAD
-class ClaimBuilder:
-    """Claim builder"""
-    def key(self, *segments: str) -> Self:
-        """Add property key"""
-        raise NotImplementedError()
-
-    def keys(self, *key: Tuple[str, ...]) -> Self:
-        """Add property keys"""
-        raise NotImplementedError()
-
-    def verdict_ignore(self) -> Self:
-        """Override verdict to ignore"""
-        raise NotImplementedError()
-
-    def verdict_pass(self) -> Self:
-        """Override verdict to pass"""
-        raise NotImplementedError()
-
-    def at(self, *locations: Union[SystemBuilder, NodeBuilder, ConnectionBuilder]) -> Self:
-        """Set claimed location(s)"""
-        raise NotImplementedError()
-
-    def software(self, *locations: NodeBuilder) -> Self:
-        """Claims for software in the locations"""
-        raise NotImplementedError()
-
-    def vulnerabilities(self, *entry: Tuple[str, str]) -> Self:
-        """Explain CVE-entries"""
-        raise NotImplementedError()
-
-
-class ClaimSetBuilder:
-    """Builder for set of claims"""
-    def set_base_label(self, base_label: str) -> Self:
-        """Set label for the claims"""
-        raise NotImplementedError()
-
-    def claim(self, explanation: str, verdict: Verdict=Verdict.PASS) -> ClaimBuilder:
-        """Self-made claims"""
-        raise NotImplementedError()
-
-    def reviewed(self, explanation: str="", verdict: Verdict=Verdict.PASS) -> ClaimBuilder:
-        """Make reviewed claims"""
-        raise NotImplementedError()
-
-    def ignore(self, explanation: str="") -> ClaimBuilder:
-        """Ignore claims or requirements"""
-        raise NotImplementedError()
-
-    def plan_tool(self, tool_name: str, group: Tuple[str, str],
-                  location: AbstractSelector, *key: Tuple[str, ...]) -> Any:
-        """Plan use of a tool using the property keys it is supposed to set"""
-        raise NotImplementedError()
-
-
-=======
->>>>>>> 0e3388bf
 class EvidenceBuilder:
     """Base class for data loaders"""
     def traffic(self, label: str) -> 'TrafficDataBuilder':
