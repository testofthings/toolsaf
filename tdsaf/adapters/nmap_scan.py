--- conflicted
+++ resolved
@@ -1,13 +1,8 @@
 """Nmap scan result XML parser"""
 
-<<<<<<< HEAD
-import datetime
 from io import BufferedReader
-=======
-from io import BytesIO
 from datetime import datetime
 from typing import Set, Tuple, Optional
->>>>>>> 465a123e
 from xml.etree import ElementTree
 from xml.etree.ElementTree import Element
 
@@ -103,73 +98,18 @@
         if not isinstance((root := tree.getroot()), Element):
             raise ConfigurationException("Incorrect nmap .xml file formatting")
 
-<<<<<<< HEAD
-        system = self.system
-
-        run_stat = tree.getroot().find('runstats')
-        finished_x = run_stat.find('finished')
-        source.timestamp = datetime.datetime.fromtimestamp(int(finished_x.attrib.get('time'))) # type: ignore[arg-type]
-=======
         source.timestamp = self.get_timestamp(root)
->>>>>>> 465a123e
         evidence = Evidence(source)
 
         for host in root.iter("host"):
             if not self.host_state_is_up(host):
                 continue
 
-<<<<<<< HEAD
-            ip_addr = None
-            hw_addr = None
-            for addr_x in host_x.iter('address'):
-                raw_addr = addr_x.attrib.get('addr')
-                addr_type = addr_x.attrib.get('addrtype')
-                try:
-                    if addr_type == 'ipv4':
-                        ip_addr = IPAddress.new(str(raw_addr))
-                    elif addr_type == 'mac':
-                        hw_addr = HWAddress.new(str(raw_addr))
-                    else:
-                        self.logger.warning("Ignoring scanned address: %s", raw_addr)
-                        continue
-                except ValueError as e:
-                    self.logger.exception(e)
-
-            used_ads = system.get_addresses()
-            if ip_addr in used_ads:
-                host = system.get_endpoint(ip_addr)
-                assert isinstance(host, Host)
-            elif hw_addr in used_ads:
-                host = system.get_endpoint(hw_addr)
-                assert isinstance(host, Host)
-            else:
-                # unknown addresses are not included to roster
-                continue
-            assert host is not None
-
-            host_services = set()
-
-            ports_x = host_x.find('ports')
-            for port_x in ports_x.iter('port') or []:
-                proto = Protocol[port_x.attrib.get('protocol').upper()]
-                port = int(port_x.attrib.get('portid')) # type: ignore[arg-type]
-                service_x = port_x.find("service")
-                ad = EndpointAddress(ip_addr, proto, port) # type: ignore[arg-type]
-                ad_name = service_x.attrib.get('name') if service_x is not None and 'name' in service_x.attrib else ""
-                scan = ServiceScan(evidence, ad, ad_name) # type: ignore[arg-type]
-                interface.service_scan(scan)
-                host_services.add(ad)
-
-            # summarize the seen ports
-            host_scan = HostScan(evidence, ip_addr or hw_addr, host_services) # type: ignore[arg-type]
-            interface.host_scan(host_scan)
-=======
             ip_addr, hw_addr = self.get_addresses(host)
             self._host_services = set()
             if isinstance(ip_addr, IPAddress):
                 self.add_scans_to_address(ip_addr, host, interface, evidence)
             elif isinstance(hw_addr, HWAddress):
                 self.add_scans_to_address(hw_addr, host, interface, evidence)
->>>>>>> 465a123e
 
         return True